"""Goal Kit CLI - A goal-driven development framework."""
import click
import sys
from pathlib import Path


@click.group()
@click.version_option()
def main():
    """Goal-Driven Development Framework - Focus on outcomes rather than specifications."""
    pass


@main.command()
@click.argument('project_name', required=False)
@click.option('--dir', default='.', help='Directory to initialize the project in')
def init(project_name, dir):
    """Initialize a new goal-driven project."""
    target_dir = Path(dir)
    if project_name:
        target_dir = target_dir / project_name
    
    if target_dir.exists():
        if not click.confirm(f"Directory {target_dir} already exists. Initialize here?"):
            return
    
    target_dir.mkdir(parents=True, exist_ok=True)
    
    # Create basic goal-driven project structure
    (target_dir / '.goals').mkdir(exist_ok=True)
    (target_dir / '.strategies').mkdir(exist_ok=True)
    (target_dir / '.plans').mkdir(exist_ok=True)
    
    # Create initial goal file
    goal_file = target_dir / '.goals' / 'main.goal.md'
    goal_file.write_text("""# Main Goal

## Objective
Define your primary objective here.

## Success Criteria
- [ ] Criterion 1
- [ ] Criterion 2
- [ ] Criterion 3

## Constraints
- Technical constraints
- Time constraints
- Resource constraints
""", encoding='utf-8')
    
    # Create README
    readme_file = target_dir / 'README.md'
    readme_content = f"""# {project_name or 'New Goal-Driven Project'}

This project follows the **Goal-Driven Development** methodology.
"""
    readme_file.write_text(readme_content, encoding='utf-8')
    
    click.echo(f"Initialized goal-driven project in {target_dir}")
    click.echo("Project structure created:")
    click.echo("  .goals/          - Define your project goals")
    click.echo("  .strategies/     - Document implementation strategies") 
    click.echo("  .plans/          - Create technical implementation plans")
    click.echo("  README.md        - Project documentation")


@main.command()
def goals():
    """List and manage project goals."""
    goals_dir = Path('.') / '.goals'
    if not goals_dir.exists():
        click.echo("No .goals directory found. Run 'goal init' first.")
        return
    
    goal_files = list(goals_dir.glob('*.goal.md'))
    if not goal_files:
        click.echo("No goals defined yet. Create a .goal.md file in the .goals directory.")
        return
    
    click.echo("Project Goals:")
    for goal_file in goal_files:
        content = goal_file.read_text(encoding='utf-8')
        # Extract the first line as the goal title
        title = content.split('\n')[0].replace('# ', '').strip()
        click.echo(f"  - {title} ({goal_file.name})")


@main.command()
def clarify():
    """Clarify and validate project goals."""
    click.echo("Clarification process started...")
    click.echo("This command would help refine and validate your project goals.")
    

@main.command()
def strategize():
    """Develop implementation strategies."""
    click.echo("Strategy development started...")
    click.echo("This command would help develop multiple implementation strategies.")


@main.command()
def plan():
    """Create technical implementation plans."""
    click.echo("Planning started...")
    click.echo("This command would help create detailed technical plans.")


@main.command()
def tasks():
    """Generate actionable tasks from plans."""
    click.echo("Task generation started...")
    click.echo("This command would generate actionable tasks from your plans.")


@main.command()
def implement():
    """Execute the implementation."""
    click.echo("Implementation started...")
    click.echo("This command would help execute your implementation plan.")


@main.command()
def check():
    """Check for installed tools (git, AI agents, etc.) and system requirements."""
    import subprocess
    import platform
    
<<<<<<< HEAD
    # Track missing tools
    missing_tools = []
    
    click.echo("[INFO] Checking system requirements and installed tools...")
    click.echo()
    
    # Helper function to check a tool
    def check_tool(name, cmd, version_flags=['--version']):
        """Helper function to check if a tool is installed."""
        try:
            result = subprocess.run([cmd] + version_flags, capture_output=True, text=True, timeout=5)
            if result.returncode == 0:
                click.echo(f"[OK] {name}: {result.stdout.strip()}")
                return True
            else:
                # Try alternative version flag
                if '-V' not in version_flags:
                    alt_result = subprocess.run([cmd, '-V'], capture_output=True, text=True, timeout=5)
                    if alt_result.returncode == 0:
                        click.echo(f"[OK] {name}: {alt_result.stdout.strip()}")
                        return True
                
                click.echo(f"[ERROR] {name}: Not found")
                missing_tools.append(name)
                return False
        except (subprocess.TimeoutExpired, FileNotFoundError):
            click.echo(f"[ERROR] {name}: Not found")
            missing_tools.append(name)
            return False
    
    # Check Git
    check_tool("Git", "git")
=======
    print("[INFO] Checking system requirements and installed tools...")
    print()
    
    # Check Git
    try:
        result = subprocess.run(['git', '--version'], capture_output=True, text=True, timeout=5)
        if result.returncode == 0:
            print(f"[OK] Git: {result.stdout.strip()}")
        else:
            print("[ERROR] Git: Not found")
    except (subprocess.TimeoutExpired, FileNotFoundError):
        print("[ERROR] Git: Not found")
>>>>>>> abab6ca7
    
    # Check common AI agent tools
    ai_agents = [
        ('Claude Code', 'claude'),
        ('GitHub Copilot', 'gh'),
        ('Cursor', 'cursor'),
        ('Qwen Code', 'qwen'),
        ('Windsurf', 'windsurf'),
        ('DeepSeek', 'deepseek'),
        ('Tabnine', 'tabnine'),
        ('Grok', 'grok'),
        ('CodeWhisperer', 'codewhisperer')
    ]
    
<<<<<<< HEAD
    click.echo("\n[INFO] Checking AI agent tools:")
    for name, cmd in ai_agents:
        check_tool(name, cmd)
    
    # Check Python version
    click.echo(f"\n[INFO] Python: {sys.version}")
    
    # Check OS information with architecture
    click.echo(f"[INFO] OS: {platform.system()} {platform.release()} ({platform.machine()}, version: {platform.version()})")
    
    # Check uv (since it's required for installation)
    check_tool("uv", "uv")
    
    # Show final status
    if missing_tools:
        click.echo("\n[WARNING] System check completed with errors.")
        click.echo(f"Missing required tools: {', '.join(missing_tools)}")
    else:
        click.echo("\n[SUCCESS] System check completed!")
=======
    print("\n[INFO] Checking AI agent tools:")
    for name, cmd in ai_agents:
        try:
            result = subprocess.run([cmd, '--version'], capture_output=True, text=True, timeout=5)
            if result.returncode == 0:
                print(f"[OK] {name}: {result.stdout.strip()}")
            else:
                # Some tools might use different version commands
                result = subprocess.run([cmd, '-V'], capture_output=True, text=True, timeout=5)
                if result.returncode == 0:
                    print(f"[OK] {name}: {result.stdout.strip()}")
                else:
                    print(f"[ERROR] {name}: Not found")
        except (subprocess.TimeoutExpired, FileNotFoundError):
            print(f"[ERROR] {name}: Not found")
    
    # Check Python version
    import sys
    print(f"\n[INFO] Python: {sys.version}")
    
    # Check OS information
    print(f"[INFO] OS: {platform.system()} {platform.release()}")
    
    # Check uv (since it's required for installation)
    try:
        result = subprocess.run(['uv', '--version'], capture_output=True, text=True, timeout=5)
        if result.returncode == 0:
            print(f"[OK] uv: {result.stdout.strip()}")
        else:
            print("[ERROR] uv: Not found (required for installation)")
    except (subprocess.TimeoutExpired, FileNotFoundError):
        print("[ERROR] uv: Not found (required for installation)")
    
    print("\n[SUCCESS] System check completed!")
>>>>>>> abab6ca7


if __name__ == '__main__':
    main()<|MERGE_RESOLUTION|>--- conflicted
+++ resolved
@@ -121,130 +121,5 @@
     click.echo("This command would help execute your implementation plan.")
 
 
-@main.command()
-def check():
-    """Check for installed tools (git, AI agents, etc.) and system requirements."""
-    import subprocess
-    import platform
-    
-<<<<<<< HEAD
-    # Track missing tools
-    missing_tools = []
-    
-    click.echo("[INFO] Checking system requirements and installed tools...")
-    click.echo()
-    
-    # Helper function to check a tool
-    def check_tool(name, cmd, version_flags=['--version']):
-        """Helper function to check if a tool is installed."""
-        try:
-            result = subprocess.run([cmd] + version_flags, capture_output=True, text=True, timeout=5)
-            if result.returncode == 0:
-                click.echo(f"[OK] {name}: {result.stdout.strip()}")
-                return True
-            else:
-                # Try alternative version flag
-                if '-V' not in version_flags:
-                    alt_result = subprocess.run([cmd, '-V'], capture_output=True, text=True, timeout=5)
-                    if alt_result.returncode == 0:
-                        click.echo(f"[OK] {name}: {alt_result.stdout.strip()}")
-                        return True
-                
-                click.echo(f"[ERROR] {name}: Not found")
-                missing_tools.append(name)
-                return False
-        except (subprocess.TimeoutExpired, FileNotFoundError):
-            click.echo(f"[ERROR] {name}: Not found")
-            missing_tools.append(name)
-            return False
-    
-    # Check Git
-    check_tool("Git", "git")
-=======
-    print("[INFO] Checking system requirements and installed tools...")
-    print()
-    
-    # Check Git
-    try:
-        result = subprocess.run(['git', '--version'], capture_output=True, text=True, timeout=5)
-        if result.returncode == 0:
-            print(f"[OK] Git: {result.stdout.strip()}")
-        else:
-            print("[ERROR] Git: Not found")
-    except (subprocess.TimeoutExpired, FileNotFoundError):
-        print("[ERROR] Git: Not found")
->>>>>>> abab6ca7
-    
-    # Check common AI agent tools
-    ai_agents = [
-        ('Claude Code', 'claude'),
-        ('GitHub Copilot', 'gh'),
-        ('Cursor', 'cursor'),
-        ('Qwen Code', 'qwen'),
-        ('Windsurf', 'windsurf'),
-        ('DeepSeek', 'deepseek'),
-        ('Tabnine', 'tabnine'),
-        ('Grok', 'grok'),
-        ('CodeWhisperer', 'codewhisperer')
-    ]
-    
-<<<<<<< HEAD
-    click.echo("\n[INFO] Checking AI agent tools:")
-    for name, cmd in ai_agents:
-        check_tool(name, cmd)
-    
-    # Check Python version
-    click.echo(f"\n[INFO] Python: {sys.version}")
-    
-    # Check OS information with architecture
-    click.echo(f"[INFO] OS: {platform.system()} {platform.release()} ({platform.machine()}, version: {platform.version()})")
-    
-    # Check uv (since it's required for installation)
-    check_tool("uv", "uv")
-    
-    # Show final status
-    if missing_tools:
-        click.echo("\n[WARNING] System check completed with errors.")
-        click.echo(f"Missing required tools: {', '.join(missing_tools)}")
-    else:
-        click.echo("\n[SUCCESS] System check completed!")
-=======
-    print("\n[INFO] Checking AI agent tools:")
-    for name, cmd in ai_agents:
-        try:
-            result = subprocess.run([cmd, '--version'], capture_output=True, text=True, timeout=5)
-            if result.returncode == 0:
-                print(f"[OK] {name}: {result.stdout.strip()}")
-            else:
-                # Some tools might use different version commands
-                result = subprocess.run([cmd, '-V'], capture_output=True, text=True, timeout=5)
-                if result.returncode == 0:
-                    print(f"[OK] {name}: {result.stdout.strip()}")
-                else:
-                    print(f"[ERROR] {name}: Not found")
-        except (subprocess.TimeoutExpired, FileNotFoundError):
-            print(f"[ERROR] {name}: Not found")
-    
-    # Check Python version
-    import sys
-    print(f"\n[INFO] Python: {sys.version}")
-    
-    # Check OS information
-    print(f"[INFO] OS: {platform.system()} {platform.release()}")
-    
-    # Check uv (since it's required for installation)
-    try:
-        result = subprocess.run(['uv', '--version'], capture_output=True, text=True, timeout=5)
-        if result.returncode == 0:
-            print(f"[OK] uv: {result.stdout.strip()}")
-        else:
-            print("[ERROR] uv: Not found (required for installation)")
-    except (subprocess.TimeoutExpired, FileNotFoundError):
-        print("[ERROR] uv: Not found (required for installation)")
-    
-    print("\n[SUCCESS] System check completed!")
->>>>>>> abab6ca7
-
-
 if __name__ == '__main__':
     main()